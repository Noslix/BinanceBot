--- conflicted
+++ resolved
@@ -4,18 +4,12 @@
 hourly buys or sells based on market conditions and also includes an optional
 Dollar Cost Averaging (DCA) helper.
 
-<<<<<<< HEAD
-=======
 
->>>>>>> 6d371476
 ## Requirements
 
 - Python 3.8+
 - The `requests` package is not required; the script uses built-in modules.
-<<<<<<< HEAD
-=======
 
->>>>>>> 6d371476
 - Binance API key and secret stored in a `.env` file.
 
 ## Usage
@@ -29,18 +23,13 @@
 TELEGRAM_CHAT_ID=your_chat_id       # optional
 ```
 
-<<<<<<< HEAD
 Both Binance and Telegram credentials must be placed in this `.env` file. The
 bot automatically loads the values of `BINANCE_API_KEY`, `BINANCE_API_SECRET`,
 `TELEGRAM_TOKEN` and `TELEGRAM_CHAT_ID` at startup.
 
 2. Run the bot:
 
-=======
-2. Run the bot:
 
-
->>>>>>> 6d371476
 ```bash
 python3 binance_dca_bot.py
 ```
@@ -54,7 +43,6 @@
 the threshold used to trigger a trade can be changed by editing the
 `TRADE_AMOUNT_EUR` and `TRADE_THRESHOLD` constants in `binance_dca_bot.py`.
 
-<<<<<<< HEAD
 On startup and whenever the bot is resumed with the `reprendre` command, it
 checks that it is connected to Binance and that trading is allowed.  A
 confirmation message is sent via Telegram if configured.
@@ -62,12 +50,7 @@
 The previous DCA logic is still available through the `dollar_cost_average`
 function should you wish to use it instead.
 
-=======
-The previous DCA logic is still available through the `dollar_cost_average`
-function should you wish to use it instead.
 
-
->>>>>>> 6d371476
 When Telegram integration is enabled you can control the bot with the following commands:
 
 - `pause` – suspend purchases
