--- conflicted
+++ resolved
@@ -1,18 +1,15 @@
 # Binance DCA Bot
 
-<<<<<<< HEAD
 This repository contains a simple Bitcoin trading bot for Binance.  It can perform
 hourly buys or sells based on market conditions and also includes an optional
 Dollar Cost Averaging (DCA) helper.
-=======
-This repository contains a basic example of a Dollar Cost Averaging (DCA) bot for long-term Bitcoin investment on Binance.
->>>>>>> a76ba670
+
 
 ## Requirements
 
 - Python 3.8+
 - The `requests` package is not required; the script uses built-in modules.
-<<<<<<< HEAD
+
 - Binance API key and secret stored in a `.env` file.
 
 ## Usage
@@ -27,21 +24,12 @@
 ```
 
 2. Run the bot:
-=======
-- Binance API key and secret.
 
-## Usage
-
-1. Set the environment variables `BINANCE_API_KEY` and `BINANCE_API_SECRET` with your Binance API credentials.
-2. (Optional) Set `TELEGRAM_BOT_TOKEN` and `TELEGRAM_CHAT_ID` to enable Telegram notifications and commands.
-3. Run the bot:
->>>>>>> a76ba670
 
 ```bash
 python3 binance_dca_bot.py
 ```
 
-<<<<<<< HEAD
 By default the bot trades BTC/EUR. The amount of euros used each hour is
 controlled by the `TRADE_AMOUNT_EUR` constant.
 
@@ -53,9 +41,7 @@
 
 The previous DCA logic is still available through the `dollar_cost_average`
 function should you wish to use it instead.
-=======
-By default the script will invest 100 USDT in BTC every week for 10 weeks. Edit `binance_dca_bot.py` if you want to change the amount, interval, or number of iterations.
->>>>>>> a76ba670
+
 
 When Telegram integration is enabled you can control the bot with the following commands:
 
