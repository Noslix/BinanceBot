--- conflicted
+++ resolved
@@ -2,7 +2,6 @@
 
 This repository contains a basic example of a Dollar Cost Averaging (DCA) bot for long-term Bitcoin investment on Binance.
 
-<<<<<<< HEAD
 ## Requirements
 
 - Python 3.8+
@@ -11,15 +10,7 @@
   ```bash
   pip install python-binance
   ```
-=======
 
-## Requirements
-
-- Python 3.8+
-- The `requests` package is not required; the script uses built-in modules.
-
-- Binance API key and secret stored in a `.env` file.
->>>>>>> 03e0d0bf
 
 ## Usage
 
@@ -34,20 +25,13 @@
 
 2. Run the bot:
 
-<<<<<<< HEAD
-=======
 
->>>>>>> 03e0d0bf
 ```bash
 python3 binance_dca_bot.py
 ```
 
-<<<<<<< HEAD
 By default the script invests 10% of your available EUR balance in BTC every week for 10 weeks. Edit `binance_dca_bot.py` if you want to change the percentage, interval, or number of iterations.
-=======
-By default the script will invest 100 USDT in BTC every week for 10 weeks. Edit `binance_dca_bot.py` if you want to change the amount, interval, or number of iterations.
 
->>>>>>> 03e0d0bf
 
 When Telegram integration is enabled you can control the bot with the following commands:
 
@@ -64,11 +48,9 @@
 it buys 5 EUR of BTC (maximum one purchase per day). Events are logged to
 `bot_volatilite.log` and the last purchase date is stored in
 `last_purchase.json`.
-<<<<<<< HEAD
 The bot relies on the `python-binance` package which you can install with
 `pip install python-binance`.
-=======
->>>>>>> 03e0d0bf
+
 
 Run it with:
 
