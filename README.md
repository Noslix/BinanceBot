# Binance DCA Bot

This repository contains a simple Bitcoin trading bot for Binance.  It can perform
hourly buys or sells based on market conditions and also includes an optional
Dollar Cost Averaging (DCA) helper.

<<<<<<< HEAD
=======

>>>>>>> f42a3b02
## Requirements

- Python 3.8+
- The `requests` package is not required; the script uses built-in modules.
<<<<<<< HEAD
=======

>>>>>>> f42a3b02
- Binance API key and secret stored in a `.env` file.

## Usage

1. Create a `.env` file containing your credentials:

```
BINANCE_API_KEY=your_key
BINANCE_API_SECRET=your_secret
TELEGRAM_TOKEN=your_bot_token       # optional
TELEGRAM_CHAT_ID=your_chat_id       # optional
```

Both Binance and Telegram credentials must be placed in this `.env` file. The
bot automatically loads the values of `BINANCE_API_KEY`, `BINANCE_API_SECRET`,
`TELEGRAM_TOKEN` and `TELEGRAM_CHAT_ID` at startup.

2. Run the bot:

<<<<<<< HEAD
=======

>>>>>>> f42a3b02
```bash
python3 binance_dca_bot.py
```

By default the bot trades BTC/EUR. The amount of euros used each hour is
controlled by the `TRADE_AMOUNT_EUR` constant.

The default behaviour of `binance_dca_bot.py` is now to check the market once
per hour and either buy or sell a fixed amount depending on the current price
relative to the Binance 24‑hour weighted average price.  The amount traded and
the threshold used to trigger a trade can be changed by editing the
`TRADE_AMOUNT_EUR` and `TRADE_THRESHOLD` constants in `binance_dca_bot.py`.

On startup and whenever the bot is resumed with the `reprendre` command, it
checks that it is connected to Binance and that trading is allowed.  A
<<<<<<< HEAD
confirmation message is sent via Telegram if configured and any open orders are
listed so you know whether some buys are still pending.
=======
confirmation message is sent via Telegram if configured.
>>>>>>> f42a3b02

The previous DCA logic is still available through the `dollar_cost_average`
function should you wish to use it instead.

<<<<<<< HEAD
=======

>>>>>>> f42a3b02
When Telegram integration is enabled you can control the bot with the following commands:

- `pause` – suspend purchases
- `reprendre` – resume purchases
- `status` – display current balance
- `log X` – show the last X days of log entries
- `help` – list the commands

## Disclaimer

This code is provided for educational purposes only. Investing in cryptocurrencies involves risk. Use at your own discretion.<|MERGE_RESOLUTION|>--- conflicted
+++ resolved
@@ -4,18 +4,12 @@
 hourly buys or sells based on market conditions and also includes an optional
 Dollar Cost Averaging (DCA) helper.
 
-<<<<<<< HEAD
-=======
 
->>>>>>> f42a3b02
 ## Requirements
 
 - Python 3.8+
 - The `requests` package is not required; the script uses built-in modules.
-<<<<<<< HEAD
-=======
 
->>>>>>> f42a3b02
 - Binance API key and secret stored in a `.env` file.
 
 ## Usage
@@ -35,10 +29,7 @@
 
 2. Run the bot:
 
-<<<<<<< HEAD
-=======
 
->>>>>>> f42a3b02
 ```bash
 python3 binance_dca_bot.py
 ```
@@ -54,20 +45,14 @@
 
 On startup and whenever the bot is resumed with the `reprendre` command, it
 checks that it is connected to Binance and that trading is allowed.  A
-<<<<<<< HEAD
 confirmation message is sent via Telegram if configured and any open orders are
 listed so you know whether some buys are still pending.
-=======
-confirmation message is sent via Telegram if configured.
->>>>>>> f42a3b02
+
 
 The previous DCA logic is still available through the `dollar_cost_average`
 function should you wish to use it instead.
 
-<<<<<<< HEAD
-=======
 
->>>>>>> f42a3b02
 When Telegram integration is enabled you can control the bot with the following commands:
 
 - `pause` – suspend purchases
