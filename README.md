--- conflicted
+++ resolved
@@ -6,19 +6,13 @@
 
 - Python 3.8+
 - Binance API key and secret stored in a `.env` file.
-<<<<<<< HEAD
 - The bots rely on the `python-binance` package:
-=======
-- For the optional volatility bot install the `python-binance` package:
->>>>>>> f03b2119
+
   ```bash
   pip install python-binance
   ```
 
-<<<<<<< HEAD
-=======
 
->>>>>>> f03b2119
 ## Usage
 
 1. Create a `.env` file containing your credentials:
@@ -32,20 +26,13 @@
 
 2. Run the bot:
 
-<<<<<<< HEAD
-=======
 
->>>>>>> f03b2119
 ```bash
 python3 binance_dca_bot.py
 ```
 
-<<<<<<< HEAD
 By default the script invests 10% of your available EUR balance in BTC every week for 10 weeks. The bot checks Binance trade rules and will skip a purchase if the calculated amount is below the exchange minimum. Edit `binance_dca_bot.py` if you want to change the percentage, interval, or number of iterations.
-=======
-By default the script invests 10% of your available EUR balance in BTC every week for 10 weeks. Edit `binance_dca_bot.py` if you want to change the percentage, interval, or number of iterations.
 
->>>>>>> f03b2119
 
 When Telegram integration is enabled you can control the bot with the following commands:
 
@@ -65,10 +52,7 @@
 The bot relies on the `python-binance` package which you can install with
 `pip install python-binance`.
 
-<<<<<<< HEAD
-=======
 
->>>>>>> f03b2119
 Run it with:
 
 ```bash
